# Kubernetes Incubator Process

**Authors:** Brandon Philips <brandon.philips@coreos.com>, Sarah Novotny <sarahnovotny@google.com>, Brian Grant <briangrant@google.com>

## Kubernetes Incubator

The Kubernetes Incubator (github.com/kubernetes-incubator) is where all new Kubernetes projects should start. Once going through the incubation process explained in this doc they can become full Kubernetes Community Projects. The process is designed to ensure that new projects have correct licensing, up-to-date boilerplate documents, a healthy community process, and are developed using accepted Kubernetes Community practices.

### Context

New Kubernetes projects are getting added in an ad-hoc manner leading to confusion; see [this thread as an example](https://groups.google.com/forum/#!topic/kubernetes-dev/o6E1u-orDK8).

### Status 

This process is light on legalese, completely untested, and only works if people act as good neighbors and community members. It will evolve over time and the authors will try keeping the process light, fast, and objective.

## Does my project need to Incubate?

### Existing Code in Kubernetes

New Kubernetes Community Projects can be created by pulling out code from the Kubernetes main repo (except contrib/). For example, the OWNERS of `k8s.io/kubernetes/pkg/cloudprovider/providers/aws` want to start a new project so they can iterate and release faster than k8s itself. To do this the OWNERS of that package can directly graduate to a Kubernetes Community Project with agreement of the existing package OWNERS, agreement of the parent package (e.g. `k8s.io/kubernetes/pkg/cloudprovider`), and an announcement to kubernetes-dev@googlegroups.com.

### Applications on top of Kubernetes

If you are building an Open Source application on top of Kubernetes that is unrelated to the development, operation, monitoring, APIs, lifecycle, integration, or other primary concerns of the Kubernetes project there is no reason to become a Kubernetes project. If you are unsure if your project is a good fit try running it by a few Kubernetes Special Interest Groups or kubernetes-dev@googlegroups.com.

## Entering Incubation

To create a new project for incubation you must follow these steps: write a proposal, find a champion, gain acceptance into a SIG, and finally get approval of a Sponsor. The Sponsor and Champion cannot be the same person.

Your proposal should include two items. First, a README which outlines the problem to be solved, an example use case as-if the project existed, and a rough roadmap with timelines. Second, an OWNERS file that outlines the makeup of the initial team developing the project. Initially this can be one person but ideally has a 3 or more initial developers representing a few different companies or groups. You can use whatever tool you want to host and revise the proposal until the project is accepted to the Incubator: copy/paste from your text editor, Google Docs, GitHub gist, etc.

Once the proposal is written you should identify a champion; this person must be listed as either a reviewer or approver in an OWNER file in the [Kubernetes project](https://github.com/kubernetes/kubernetes). Next, reach out to your potential champion via email to ask if they are interested in helping you through the Incubation process. Ideally some significant follow-up discussion happens via email, calls, or chat to improve the proposal before announcing it to the wider community.

The next discussion should be on a relevant Special Interest Group mailing list. You should post the proposal to the SIG mailing list and wait for discussion for a few days. Iterate on the proposal as needed and if there is rough consensus that the project belongs in the chosen SIG then list that SIG in the proposal README. If consensus isn't reached then identify another SIG and try again; repeat until a SIG is identified.

The final process is to email kubernetes-dev@googlegroups.com to announce your intention to form a new Incubator project. Include your entire proposal in the body of the email and prefix the Subject with [Incubator]. Include links to your discussion on the accepted SIG mailing list to guide the discussion.

Acceptance of the project into the Kubernetes Incubator happens once a Sponsor approves. Anyone listed as an approver in the top-level pkg OWNERS file https://github.com/kubernetes/kubernetes/blob/master/pkg/OWNERS can sponsor a project by replying to the kubernetes-dev discussion with LGTM.

## Creation of the Incubator Project

Once your project is accepted someone will create a new GitHub repo for your project to use in the github.com/kubernetes-incubator organization. The first order of business is to add the following files to the repo:

- a README from the accepted proposal
- an OWNERS from the accepted proposal
- a CONTRIBUTING file based on kubernetes/kubernetes
- a code-of-conduct.md based on kubernetes/code-of-conduct.md
- a LICENSE file with the Apache 2.0 license
- a RELEASE.md file that talks about the process for releases

A template project to start your project with these files can be found here: https://github.com/kubernetes/kubernetes-template-project

## Exiting Incubation

An Incubator Project must exit 12 months from the date of acceptance in one of these three ways:

- Graduate as a new Kubernetes Project
- Merge with another Kubernetes Project
- Retirement

### Graduation

Both time and traction are required to graduate to becoming a new Kubernetes Community Project. It is expected that from the time that your project is accepted to a request for graduation the following criteria are met:

- **Documented users:** the project tracks evidence from downloads, mailing lists, Twitter, blogs, GitHub issues, etc that the project has gained a user base
- **Regular releases:** the project is making releases at least once every 3 months; although release should happen more often
- **Incubation time:** a minimum of 6 months has passed since
- **Healthy community:** a healthy number of users, contributors, and/or OWNERS outside of your own company have participated in the project. The Sponsor and Champion can make this call.
- **Roadmap:** A roadmap for the next release is maintained; this can be in the form of a doc, GitHub milestones, or any other tool but it must be documented in the README

When the OWNERS of the Incubator project determine they have met the criteria to graduate they should contact their Champion and Sponsor to discuss. If both the Sponsor and Champion agree that the above criteria have been met the project can graduate to become a Kubernetes Community Project and exit the Kubernetes Incubator.

An announcement of graduation must be sent to the kubernetes-dev@googlegroups.com mailing list by the Champion.

### Merge

At any point during Incubation a project can exit by merging the project with another Incubator Project or Kubernetes Community Project. The process to merge includes:

1. Incubator Project OWNERS notifying the project Champion and Sponsor
2. Once the Champion and Sponsor have been informed then email kubernetes-dev@googlegroups.com about the intention to exit through a merge

### Retirement

If a project doesn't merge or graduate within 12 months it is retired. If a project fails to make a release for 6 months it is retired. Retired repos are moved to the github.com/kubernetes-incubator-retired organization. A warning email will be sent 3 weeks before the move to all people listed in the root OWNERS file, the Champion, and the Sponsor. A project can be re-incubated after retirement but must go through the process of Incubation Entry from the beginning, the same as any new project.

## FAQ

**Q: What is the role of a Champion?**

**A:** Potential Champions come from the set of all Kubernetes approvers and reviewers with the hope that they will be able to teach the Incubator Project about Kubernetes community norms and processes. The Champion is the primary point of contact for the Incubator Project team; and will help guide the team through the process. The majority of the mentorship, review, and advice will come from the Champion. Being a Champion is a significant amount of work and active participation in the sponsored project is encouraged.

**Q: What is the role of the Sponsor?**

**A:** Potential Sponsors come from the very small set of Kubernetes contributors that can approve any PR because they are listed as approvers in the `kubernetes/pkg` OWNERS file or the top-level OWNERS file. The idea is that by relying on this small set of Kubernetes Community members to make a determination on Incubator projects we will ensure that there is consistency around new projects joining the Incubator. Being a Sponsor is a minor advisory role.

## Existing Repos

Based on the above process there are a number of repos under github.com/kubernetes we should handle through either grandfathering, a move to incubation, or retirement. This list is a rough draft, if you feel strongly about something being miscategorized please comment.

**Projects to Make "Kubernetes Community Projects"**

These are grandfathered in as full projects:

- Kubernetes
- Heapster
- cAdvisor (in-progress move to github.com/kubernetes)
- github.com/kubernetes/kubernetes.github.io
- github.com/kubernetes/test-infra
- github.com/kubernetes/community
- github.com/kubernetes/release
- github.com/kubernetes/features
- github.com/kubernetes/md-check
- github.com/kubernetes/pr-bot - move from mungebot, etc from contrib, currently running in "prod" on github.com/kubernetes
- github.com/kubernetes/dashboard
- github.com/kubernetes/helm  (Graduated from incubator on Feb 2017)
- github.com/kubernetes/minikube (Graduated from incubator on Feb 2017)

**Project to Incubate But Not Move**

These projects are young but have significant user facing docs pointing at their current github.com/kubernetes location. Lets put them through incubation process but leave them at github.com/kubernetes.

<<<<<<< HEAD
- github.com/kubernetes/minikube
- github.com/kubernetes/charts

=======
- github.com/kubernetes/charts
 
>>>>>>> 43a39032
**Projects to Move to Incubator**

- github.com/kubernetes/kube2consul
- github.com/kubernetes/frakti
- github.com/kubernetes/kops
- github.com/kubernetes/kube-deploy
- github.com/kubernetes/kubernetes-anywhere
- github.com/kubernetes/application-images
- github.com/kubernetes/rktlet
- github.com/kubernetes/horizontal-self-scaler
- github.com/kubernetes/node-problem-detector
- github.com/kubernetes/kubernetes/contrib/mesos -> github.com/kubernetes-incubator/kube-mesos-framework

**Projects to Retire**

- github.com/kubernetes/kube-ui
- github.com/kubernetes/contrib - new projects could be created from the code in this repo, issue to move
- github.com/kubernetes/kubedash
- github.com/kubernetes/kubernetes-docs-cn
- github.com/kubernetes/kube-state-metrics

## Thank You

Large portions of this process and prose are inspired by the Apache Incubator process.

## Original Discussion
https://groups.google.com/d/msg/kubernetes-dev/o6E1u-orDK8/SAqal_CeCgAJ

## Future Work

- Expanding potential sources of champions outside of Kubernetes main repo<|MERGE_RESOLUTION|>--- conflicted
+++ resolved
@@ -121,14 +121,8 @@
 
 These projects are young but have significant user facing docs pointing at their current github.com/kubernetes location. Lets put them through incubation process but leave them at github.com/kubernetes.
 
-<<<<<<< HEAD
-- github.com/kubernetes/minikube
-- github.com/kubernetes/charts
-
-=======
 - github.com/kubernetes/charts
  
->>>>>>> 43a39032
 **Projects to Move to Incubator**
 
 - github.com/kubernetes/kube2consul
