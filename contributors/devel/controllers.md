--- conflicted
+++ resolved
@@ -188,14 +188,4 @@
 
 	return true
 }
-<<<<<<< HEAD
-
-```
-=======
-```
-
-
-<!-- BEGIN MUNGE: GENERATED_ANALYTICS -->
-[![Analytics](https://kubernetes-site.appspot.com/UA-36037335-10/GitHub/docs/devel/controllers.md?pixel)]()
-<!-- END MUNGE: GENERATED_ANALYTICS -->
->>>>>>> 352adefe
+```